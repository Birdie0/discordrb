--- conflicted
+++ resolved
@@ -621,24 +621,8 @@
       update_profile_data(username: username)
     end
 
-<<<<<<< HEAD
     alias_method :name=, :username=
 
-    # Sets the bot's email address. If you use this method, make sure that the login email in the script matches this
-    # one afterwards, so the bot doesn't have any trouble logging in in the future.
-    # @param email [String] The new email address.
-    def email=(email)
-      update_profile_data(email: email)
-    end
-
-    # Changes the bot's password. This will invalidate all tokens so you will have to relog the bot.
-    # @param password [String] The new password.
-    def password=(password)
-      update_profile_data(new_password: password)
-    end
-
-=======
->>>>>>> 65e105aa
     # Changes the bot's avatar.
     # @param avatar [String, #read] A JPG file to be used as the avatar, either
     #  something readable (e. g. File) or as a data URL.
