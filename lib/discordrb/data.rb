# frozen_string_literal: true

# These classes hold relevant Discord data, such as messages or channels.

require 'ostruct'
require 'discordrb/permissions'
require 'discordrb/api'
require 'discordrb/api/channel'
require 'discordrb/api/server'
require 'discordrb/api/invite'
require 'discordrb/api/user'
require 'discordrb/events/message'
require 'time'
require 'base64'

# Discordrb module
module Discordrb
  # The unix timestamp Discord IDs are based on
  DISCORD_EPOCH = 1_420_070_400_000

  # Compares two objects based on IDs - either the objects' IDs are equal, or one object is equal to the other's ID.
  def self.id_compare(one_id, other)
    other.respond_to?(:resolve_id) ? (one_id.resolve_id == other.resolve_id) : (one_id == other)
  end

  # The maximum length a Discord message can have
  CHARACTER_LIMIT = 2000

  # Splits a message into chunks of 2000 characters. Attempts to split by lines if possible.
  # @param msg [String] The message to split.
  # @return [Array<String>] the message split into chunks
  def self.split_message(msg)
    # If the messages is empty, return an empty array
    return [] if msg.empty?

    # Split the message into lines
    lines = msg.lines

    # Turn the message into a "triangle" of consecutively longer slices, for example the array [1,2,3,4] would become
    # [
    #  [1],
    #  [1, 2],
    #  [1, 2, 3],
    #  [1, 2, 3, 4]
    # ]
    tri = [*0..(lines.length - 1)].map { |i| lines.combination(i + 1).first }

    # Join the individual elements together to get an array of strings with consecutively more lines
    joined = tri.map(&:join)

    # Find the largest element that is still below the character limit, or if none such element exists return the first
    ideal = joined.max_by { |e| e.length > CHARACTER_LIMIT ? -1 : e.length }

    # If it's still larger than the character limit (none was smaller than it) split it into slices with the length
    # being the character limit, otherwise just return an array with one element
    ideal_ary = ideal.length > CHARACTER_LIMIT ? ideal.chars.each_slice(CHARACTER_LIMIT).map(&:join) : [ideal]

    # Slice off the ideal part and strip newlines
    rest = msg[ideal.length..-1].strip

    # If none remains, return an empty array -> we're done
    return [] unless rest

    # Otherwise, call the method recursively to split the rest of the string and add it onto the ideal array
    ideal_ary + split_message(rest)
  end

  # Mixin for objects that have IDs
  module IDObject
    # @return [Integer] the ID which uniquely identifies this object across Discord.
    attr_reader :id
    alias_method :resolve_id, :id

    # ID based comparison
    def ==(other)
      Discordrb.id_compare(@id, other)
    end

    # Estimates the time this object was generated on based on the beginning of the ID. This is fairly accurate but
    # shouldn't be relied on as Discord might change its algorithm at any time
    # @return [Time] when this object was created at
    def creation_time
      # Milliseconds
      ms = (@id >> 22) + DISCORD_EPOCH
      Time.at(ms / 1000.0)
    end
  end

  # Mixin for the attributes users should have
  module UserAttributes
    # @return [String] this user's username
    attr_reader :username
    alias_method :name, :username

    # @return [String] this user's discriminator which is used internally to identify users with identical usernames.
    attr_reader :discriminator
    alias_method :discrim, :discriminator
    alias_method :tag, :discriminator
    alias_method :discord_tag, :discriminator

    # @return [true, false] whether this user is a Discord bot account
    attr_reader :bot_account
    alias_method :bot_account?, :bot_account

    # @return [String] the ID of this user's current avatar, can be used to generate an avatar URL.
    # @see #avatar_url
    attr_reader :avatar_id

    # Utility function to mention users in messages
    # @return [String] the mention code in the form of <@id>
    def mention
      "<@#{@id}>"
    end

    # Utility function to get Discord's distinct representation of a user, i. e. username + discriminator
    # @return [String] distinct representation of user
    def distinct
      "#{@username}##{@discriminator}"
    end

    # Utility function to get a user's avatar URL.
    # @return [String] the URL to the avatar image.
    def avatar_url
<<<<<<< HEAD
      API::User.avatar_url(@id, @avatar_id)
=======
      return nil unless @avatar_id
      API.avatar_url(@id, @avatar_id)
>>>>>>> 2a58c2c0
    end
  end

  # User on Discord, including internal data like discriminators
  class User
    include IDObject
    include UserAttributes

    # @!attribute [r] status
    #   @return [Symbol] the current online status of the user (`:online`, `:offline` or `:idle`)
    attr_accessor :status

    # @!attribute [r] game
    #   @return [String, nil] the game the user is currently playing, or `nil` if none is being played.
    attr_accessor :game

    def initialize(data, bot)
      @bot = bot

      @username = data['username']
      @id = data['id'].to_i
      @discriminator = data['discriminator']
      @avatar_id = data['avatar']
      @roles = {}

      @bot_account = false
      @bot_account = true if data['bot']

      @status = :offline
    end

    # Get a user's PM channel or send them a PM
    # @overload pm
    #   Creates a private message channel for this user or returns an existing one if it already exists
    #   @return [Channel] the PM channel to this user.
    # @overload pm(content)
    #   Sends a private to this user.
    #   @param content [String] The content to send.
    #   @return [Message] the message sent to this user.
    def pm(content = nil)
      if content
        # Recursively call pm to get the channel, then send a message to it
        channel = pm
        channel.send_message(content)
      else
        # If no message was specified, return the PM channel
        @bot.private_channel(@id)
      end
    end

    alias_method :dm, :pm

    # Send the user a file.
    # @param file [File] The file to send to the user
    # @param caption [String] The caption of the file being sent
    # @return [Message] the message sent to this user.
    def send_file(file, caption = nil)
      pm.send_file(file, caption: caption)
    end

    # Set the user's name
    # @note for internal use only
    # @!visibility private
    def update_username(username)
      @username = username
    end

    # Add an await for a message from this user. Specifically, this adds a global await for a MessageEvent with this
    # user's ID as a :from attribute.
    # @see Bot#add_await
    def await(key, attributes = {}, &block)
      @bot.add_await(key, Discordrb::Events::MessageEvent, { from: @id }.merge(attributes), &block)
    end

    # Gets the member this user is on a server
    # @param server [Server] The server to get the member for
    # @return [Member] this user as a member on a particular server
    def on(server)
      id = server.resolve_id
      @bot.server(id).member(@id)
    end

    # Is the user the bot?
    # @return [true, false] whether this user is the bot
    def current_bot?
      @bot.profile.id == @id
    end

    [:offline, :idle, :online].each do |e|
      define_method(e.to_s + '?') do
        @status.to_sym == e
      end
    end

    # The inspect method is overwritten to give more useful output
    def inspect
      "<User username=#{@username} id=#{@id} discriminator=#{@discriminator}>"
    end
  end

  # OAuth Application information
  class Application
    include IDObject

    # @return [String] the application name
    attr_reader :name

    # @return [String] the application description
    attr_reader :description

    # @return [Array<String>] the applications origins permitted to use RPC
    attr_reader :rpc_origins

    # @return [Integer]
    attr_reader :flags

    # Gets the user object of the owner. May be limited to username, discriminator,
    # ID and avatar if the bot cannot reach the owner.
    # @return [User] the user object of the owner
    attr_reader :owner

    def initialize(data, bot)
      @bot = bot

      @name = data['name']
      @id = data['id'].to_i
      @description = data['description']
      @icon_id = data['icon']
      @rpc_origins = data['rpc_origins']
      @flags = data['flags']
      @owner = @bot.ensure_user(data['owner'])
    end

    # Utility function to get a application's icon URL.
    # @return [String, nil] the URL to the icon image (nil if no iamge is set).
    def icon_url
      return nil if @icon_id.nil?
      API.app_icon_url(@id, @icon_id)
    end

    # The inspect method is overwritten to give more useful output
    def inspect
      "<Application name=#{@name} id=#{@id}>"
    end
  end

  # Mixin for the attributes members and private members should have
  module MemberAttributes
    # @return [Time] when this member joined the server.
    attr_reader :joined_at

    # @return [String, nil] the nickname this member has, or nil if it has none.
    attr_reader :nick
    alias_method :nickname, :nick

    # @return [Array<Role>] the roles this member has.
    attr_reader :roles

    # @return [Server] the server this member is on.
    attr_reader :server
  end

  # Mixin to calculate resulting permissions from overrides etc.
  module PermissionCalculator
    # Checks whether this user can do the particular action, regardless of whether it has the permission defined,
    # through for example being the server owner or having the Manage Roles permission
    # @param action [Symbol] The permission that should be checked. See also {Permissions::Flags} for a list.
    # @param channel [Channel, nil] If channel overrides should be checked too, this channel specifies where the overrides should be checked.
    # @return [true, false] whether or not this user has the permission.
    def permission?(action, channel = nil)
      # If the member is the server owner, it irrevocably has all permissions.
      return true if owner?

      # First, check whether the user has Manage Roles defined.
      # (Coincidentally, Manage Permissions is the same permission as Manage Roles, and a
      # Manage Permissions deny overwrite will override Manage Roles, so we can just check for
      # Manage Roles once and call it a day.)
      return true if defined_permission?(:administrator, channel)

      # Otherwise, defer to defined_permission
      defined_permission?(action, channel)
    end

    # Checks whether this user has a particular permission defined (i. e. not implicit, through for example
    # Manage Roles)
    # @param action [Symbol] The permission that should be checked. See also {Permissions::Flags} for a list.
    # @param channel [Channel, nil] If channel overrides should be checked too, this channel specifies where the overrides should be checked.
    # @return [true, false] whether or not this user has the permission defined.
    def defined_permission?(action, channel = nil)
      # Get the permission the user's roles have
      role_permission = defined_role_permission?(action, channel)

      # Once we have checked the role permission, we have to check the channel overrides for the
      # specific user
      user_specific_override = permission_overwrite(action, channel, id) # Use the ID reader as members have no ID instance variable

      # Merge the two permissions - if an override is defined, it has to be allow, otherwise we only care about the role
      return role_permission unless user_specific_override
      user_specific_override == :allow
    end

    # Define methods for querying permissions
    Discordrb::Permissions::Flags.each_value do |flag|
      define_method "can_#{flag}?" do |channel = nil|
        permission? flag, channel
      end
    end

    alias_method :can_administrate?, :can_administrator?

    private

    def defined_role_permission?(action, channel)
      # For each role, check if
      #   (1) the channel explicitly allows or permits an action for the role and
      #   (2) if the user is allowed to do the action if the channel doesn't specify
      @roles.reduce(false) do |can_act, role|
        # Get the override defined for the role on the channel
        channel_allow = permission_overwrite(action, channel, role.id)
        can_act = if channel_allow
                    # If the channel has an override, check whether it is an allow - if yes,
                    # the user can act, if not, it can't
                    channel_allow == :allow
                  else
                    # Otherwise defer to the role
                    role.permissions.instance_variable_get("@#{action}") || can_act
                  end
        can_act
      end
    end

    def permission_overwrite(action, channel, id)
      # If no overwrites are defined, or no channel is set, no overwrite will be present
      return nil unless channel && channel.permission_overwrites[id]

      # Otherwise, check the allow and deny objects
      allow = channel.permission_overwrites[id].allow
      deny = channel.permission_overwrites[id].deny
      if allow.instance_variable_get("@#{action}")
        :allow
      elsif deny.instance_variable_get("@#{action}")
        :deny
      end

      # If there's no variable defined, nil will implicitly be returned
    end
  end

  # A voice state represents the state of a member's connection to a voice channel. It includes data like the voice
  # channel the member is connected to and mute/deaf flags.
  class VoiceState
    # @return [Integer] the ID of the user whose voice state is represented by this object.
    attr_reader :user_id

    # @return [true, false] whether this voice state's member is muted server-wide.
    attr_reader :mute

    # @return [true, false] whether this voice state's member is deafened server-wide.
    attr_reader :deaf

    # @return [true, false] whether this voice state's member has muted themselves.
    attr_reader :self_mute

    # @return [true, false] whether this voice state's member has deafened themselves.
    attr_reader :self_deaf

    # @return [Channel] the voice channel this voice state's member is in.
    attr_reader :voice_channel

    # @!visibility private
    def initialize(user_id)
      @user_id = user_id
    end

    # Update this voice state with new data from Discord
    # @note For internal use only.
    # @!visibility private
    def update(channel, mute, deaf, self_mute, self_deaf)
      @voice_channel = channel
      @mute = mute
      @deaf = deaf
      @self_mute = self_mute
      @self_deaf = self_deaf
    end
  end

  # A member is a user on a server. It differs from regular users in that it has roles, voice statuses and things like
  # that.
  class Member < DelegateClass(User)
    # @return [true, false] whether this member is muted server-wide.
    def mute
      voice_state_attribute(:mute)
    end

    # @return [true, false] whether this member is deafened server-wide.
    def deaf
      voice_state_attribute(:deaf)
    end

    # @return [true, false] whether this member has muted themselves.
    def self_mute
      voice_state_attribute(:self_mute)
    end

    # @return [true, false] whether this member has deafened themselves.
    def self_deaf
      voice_state_attribute(:self_deaf)
    end

    # @return [Channel] the voice channel this member is in.
    def voice_channel
      voice_state_attribute(:voice_channel)
    end

    alias_method :muted?, :mute
    alias_method :deafened?, :deaf
    alias_method :self_muted?, :self_mute
    alias_method :self_deafened?, :self_deaf

    include MemberAttributes

    # @!visibility private
    def initialize(data, server, bot)
      @bot = bot

      @user = bot.ensure_user(data['user'])
      super @user # Initialize the delegate class

      # Somehow, Discord doesn't send the server ID in the standard member format...
      raise ArgumentError, 'Cannot create a member without any information about the server!' if server.nil? && data['guild_id'].nil?
      @server = server || bot.server(data['guild_id'].to_i)

      # Initialize the roles by getting the roles from the server one-by-one
      update_roles(data['roles'])

      @nick = data['nick']
      @joined_at = data['joined_at'] ? Time.parse(data['joined_at']) : nil
    end

    # @return [true, false] whether this member is the server owner.
    def owner?
      @server.owner == self
    end

    # @param role [Role, Integer, #resolve_id] the role to check or its ID.
    # @return [true, false] whether this member has the specified role.
    def role?(role)
      role = role.resolve_id
      @roles.any? { |e| e.id == role }
    end

    # Adds one or more roles to this member.
    # @param role [Role, Array<Role>] The role(s) to add.
    def add_role(role)
      role_ids = role_id_array(role)
      old_role_ids = @roles.map(&:id)
      new_role_ids = (old_role_ids + role_ids).uniq

      API::Server.update_user(@bot.token, @server.id, @user.id, roles: new_role_ids)
    end

    # Removes one or more roles from this member.
    # @param role [Role, Array<Role>] The role(s) to remove.
    def remove_role(role)
      old_role_ids = @roles.map(&:id)
      role_ids = role_id_array(role)
      new_role_ids = old_role_ids.reject { |i| role_ids.include?(i) }

      API::Server.update_user(@bot.token, @server.id, @user.id, roles: new_role_ids)
    end

    # Server deafens this member.
    def server_deafen
      API::Server.update_user(@bot.token, @server.id, @user.id, deaf: true)
    end

    # Server undeafens this member.
    def server_undeafen
      API::Server.update_user(@bot.token, @server.id, @user.id, deaf: false)
    end

    # Server mutes this member.
    def server_mute
      API::Server.update_user(@bot.token, @server.id, @user.id, mute: true)
    end

    # Server unmutes this member.
    def server_unmute
      API::Server.update_user(@bot.token, @server.id, @user.id, mute: false)
    end

    # Sets or resets this member's nickname. Requires the Change Nickname permission for the bot itself and Manage
    # Nicknames for other users.
    # @param nick [String, nil] The string to set the nickname to, or nil if it should be reset.
    def nick=(nick)
      # Discord uses the empty string to signify 'no nickname' so we convert nil into that
      nick ||= ''

      if @user.current_bot?
        API::User.change_own_nickname(@bot.token, @server.id, nick)
      else
        API.change_nickname(@bot.token, @server.id, @user.id, nick)
      end
    end

    alias_method :nickname=, :nick=

    # @return [String] the name the user displays as (nickname if they have one, username otherwise)
    def display_name
      nickname || username
    end

    # Update this member's roles
    # @note For internal use only.
    # @!visibility private
    def update_roles(roles)
      @roles = roles.map do |role|
        role.is_a?(Role) ? role : @server.role(role.to_i)
      end
    end

    # Update this member's nick
    # @note For internal use only.
    # @!visibility private
    def update_nick(nick)
      @nick = nick
    end

    include PermissionCalculator

    # Overwriting inspect for debug purposes
    def inspect
      "<Member user=#{@user.inspect} server=#{@server.inspect} joined_at=#{@joined_at} roles=#{@roles.inspect} voice_channel=#{@voice_channel.inspect} mute=#{@mute} deaf=#{@deaf} self_mute=#{@self_mute} self_deaf=#{@self_deaf}>"
    end

    private

    # Utility method to get a list of role IDs from one role or an array of roles
    def role_id_array(role)
      if role.is_a? Array
        role.map(&:resolve_id)
      else
        [role.resolve_id]
      end
    end

    # Utility method to get data out of this member's voice state
    def voice_state_attribute(name)
      voice_state = @server.voice_states[@user.id]
      voice_state.send name if voice_state
    end
  end

  # Recipients are members on private channels - they exist for completeness purposes, but all
  # the attributes will be empty.
  class Recipient < DelegateClass(User)
    include MemberAttributes

    # @return [Channel] the private channel this recipient is the recipient of.
    attr_reader :channel

    # @!visibility private
    def initialize(user, channel, bot)
      @bot = bot
      @channel = channel
      raise ArgumentError, 'Tried to create a recipient for a public channel!' unless @channel.private?

      @user = user
      super @user

      # Member attributes
      @mute = @deaf = @self_mute = @self_deaf = false
      @voice_channel = nil
      @server = nil
      @roles = []
      @joined_at = @channel.creation_time
    end

    # Overwriting inspect for debug purposes
    def inspect
      "<Recipient user=#{@user.inspect} channel=#{@channel.inspect}>"
    end
  end

  # This class is a special variant of User that represents the bot's user profile (things like own username and the avatar).
  # It can be accessed using {Bot#profile}.
  class Profile < User
    def initialize(data, bot)
      super(data, bot)
    end

    # Whether or not the user is the bot. The Profile can only ever be the bot user, so this always returns true.
    # @return [true]
    def current_bot?
      true
    end

    # Sets the bot's username.
    # @param username [String] The new username.
    def username=(username)
      update_profile_data(username: username)
    end

    alias_method :name=, :username=

    # Changes the bot's avatar.
    # @param avatar [String, #read] A JPG file to be used as the avatar, either
    #  something readable (e. g. File) or as a data URL.
    def avatar=(avatar)
      if avatar.respond_to? :read
        # Set the file to binary mode if supported, so we don't get problems with Windows
        avatar.binmode if avatar.respond_to?(:binmode)

        avatar_string = 'data:image/jpg;base64,'
        avatar_string += Base64.strict_encode64(avatar.read)
        update_profile_data(avatar: avatar_string)
      else
        update_profile_data(avatar: avatar)
      end
    end

    # Updates the cached profile data with the new one.
    # @note For internal use only.
    # @!visibility private
    def update_data(new_data)
      @username = new_data[:username] || @username
      @avatar_id = new_data[:avatar_id] || @avatar_id
    end

    # The inspect method is overwritten to give more useful output
    def inspect
      "<Profile user=#{super}>"
    end

    private

    def update_profile_data(new_data)
      API.update_user(@bot.token,
                      new_data[:username] || @username,
                      new_data[:avatar])
      update_data(new_data)
    end
  end

  # A Discord role that contains permissions and applies to certain users
  class Role
    include IDObject

    # @return [Permissions] this role's permissions.
    attr_reader :permissions

    # @return [String] this role's name ("new role" if it hasn't been changed)
    attr_reader :name

    # @return [true, false] whether or not this role should be displayed separately from other users
    attr_reader :hoist

    # @return [true, false] whether this role can be mentioned using a role mention
    attr_reader :mentionable
    alias_method :mentionable?, :mentionable

    # @return [ColourRGB] the role colour
    attr_reader :colour
    alias_method :color, :colour

    # @return [Integer] the position of this role in the hierarchy
    attr_reader :position

    # This class is used internally as a wrapper to a Role object that allows easy writing of permission data.
    class RoleWriter
      # @!visibility private
      def initialize(role, token)
        @role = role
        @token = token
      end

      # Write the specified permission data to the role, without updating the permission cache
      # @param bits [Integer] The packed permissions to write.
      def write(bits)
        @role.send(:packed=, bits, false)
      end
    end

    # @!visibility private
    def initialize(data, bot, server = nil)
      @bot = bot
      @server = server
      @permissions = Permissions.new(data['permissions'], RoleWriter.new(self, @bot.token))
      @name = data['name']
      @id = data['id'].to_i

      @position = data['position']

      @hoist = data['hoist']
      @mentionable = data['mentionable']

      @colour = ColourRGB.new(data['color'])
    end

    # @return [String] a string that will mention this role, if it is mentionable.
    def mention
      "<@&#{@id}>"
    end

    # @return [Array<Member>] an array of members who have this role.
    # @note This requests a member chunk if it hasn't for the server before, which may be slow initially
    def members
      @server.members.select { |m| m.role? role }
    end

    alias_method :users, :members

    # Updates the data cache from another Role object
    # @note For internal use only
    # @!visibility private
    def update_from(other)
      @permissions = other.permissions
      @name = other.name
      @hoist = other.hoist
      @colour = other.colour
      @position = other.position
    end

    # Updates the data cache from a hash containing data
    # @note For internal use only
    # @!visibility private
    def update_data(new_data)
      @name = new_data[:name] || new_data['name'] || @name
      @hoist = new_data['hoist'] unless new_data['hoist'].nil?
      @hoist = new_data[:hoist] unless new_data[:hoist].nil?
      @colour = new_data[:colour] || (new_data['color'] ? ColourRGB.new(new_data['color']) : @colour)
    end

    # Sets the role name to something new
    # @param name [String] The name that should be set
    def name=(name)
      update_role_data(name: name)
    end

    # Changes whether or not this role is displayed at the top of the user list
    # @param hoist [true, false] The value it should be changed to
    def hoist=(hoist)
      update_role_data(hoist: hoist)
    end

    # Changes whether or not this role can be mentioned
    # @param mentionable [true, false] The value it should be changed to
    def mentionable=(mentionable)
      update_role_data(mentionable: mentionable)
    end

    # Sets the role colour to something new
    # @param colour [ColourRGB] The new colour
    def colour=(colour)
      update_role_data(colour: colour)
    end

    alias_method :color=, :colour=

    # Changes this role's permissions to a fixed bitfield. This allows setting multiple permissions at once with just
    # one API call.
    #
    # Information on how this bitfield is structured can be found at
    # https://discordapp.com/developers/docs/topics/permissions.
    # @example Remove all permissions from a role
    #   role.packed = 0
    # @param packed [Integer] A bitfield with the desired permissions value.
    # @param update_perms [true, false] Whether the internal data should also be updated. This should always be true
    #   when calling externally.
    def packed=(packed, update_perms = true)
      update_role_data(permissions: packed)
      @permissions.bits = packed if update_perms
    end

    # Delets this role. This cannot be undone without recreating the role!
    def delete
      API::Server.delete_role(@bot.token, @server.id, @id)
      @server.delete_role(@id)
    end

    # The inspect method is overwritten to give more useful output
    def inspect
      "<Role name=#{@name} permissions=#{@permissions.inspect} hoist=#{@hoist} colour=#{@colour.inspect} server=#{@server.inspect}>"
    end

    private

    def update_role_data(new_data)
      API::Server.update_role(@bot.token, @server.id, @id,
                              new_data[:name] || @name,
                              (new_data[:colour] || @colour).combined,
                              new_data[:hoist].nil? ? @hoist : new_data[:hoist],
                              new_data[:mentionable].nil? ? @mentionable : new_data[:mentionable],
                              new_data[:permissions] || @permissions.bits)
      update_data(new_data)
    end
  end

  # A channel referenced by an invite. It has less data than regular channels, so it's a separate class
  class InviteChannel
    include IDObject

    # @return [String] this channel's name.
    attr_reader :name

    # @return [String] this channel's type (text or voice)
    attr_reader :type

    # @!visibility private
    def initialize(data, bot)
      @bot = bot

      @id = data['id'].to_i
      @name = data['name']
      @type = data['type']
    end
  end

  # A server referenced to by an invite
  class InviteServer
    include IDObject

    # @return [String] this server's name.
    attr_reader :name

    # @return [String, nil] the hash of the server's invite splash screen (for partnered servers) or nil if none is
    #   present
    attr_reader :splash_hash

    # @!visibility private
    def initialize(data, bot)
      @bot = bot

      @id = data['id'].to_i
      @name = data['name']
      @splash_hash = data['splash_hash']
    end
  end

  # A Discord invite to a channel
  class Invite
    # @return [InviteChannel] the channel this invite references.
    attr_reader :channel

    # @return [InviteServer] the server this invite references.
    attr_reader :server

    # @return [Integer] the amount of uses left on this invite.
    attr_reader :uses
    alias_method :max_uses, :uses

    # @return [User, nil] the user that made this invite. May also be nil if the user can't be determined.
    attr_reader :inviter
    alias_method :user, :inviter

    # @return [true, false] whether or not this invite is temporary.
    attr_reader :temporary
    alias_method :temporary?, :temporary

    # @return [true, false] whether this invite is still valid.
    attr_reader :revoked
    alias_method :revoked?, :revoked

    # @return [String] this invite's code
    attr_reader :code

    # @!visibility private
    def initialize(data, bot)
      @bot = bot

      @channel = InviteChannel.new(data['channel'], bot)
      @server = InviteServer.new(data['guild'], bot)
      @uses = data['uses']
      @inviter = data['inviter'] ? (@bot.user(data['inviter']['id'].to_i) || User.new(data['inviter'], bot)) : nil
      @temporary = data['temporary']
      @revoked = data['revoked']

      @code = data['code']
    end

    # Code based comparison
    def ==(other)
      other.respond_to?(:code) ? (@code == other.code) : (@code == other)
    end

    # Deletes this invite
    def delete
      API::Invite.delete(@bot.token, @code)
    end

    alias_method :revoke, :delete

    # The inspect method is overwritten to give more useful output
    def inspect
      "<Invite code=#{@code} channel=#{@channel} uses=#{@uses} temporary=#{@temporary} revoked=#{@revoked}>"
    end

    # Creates an invite URL.
    def url
      "https://discord.gg/#{@code}"
    end
  end

  # A Discord channel, including data like the topic
  class Channel
    # The type string that stands for a text channel
    # @see Channel#type
    TEXT_TYPE = 'text'.freeze

    # The type string that stands for a voice channel
    # @see Channel#type
    VOICE_TYPE = 'voice'.freeze

    include IDObject

    # @return [String] this channel's name.
    attr_reader :name

    # @return [Server, nil] the server this channel is on. If this channel is a PM channel, it will be nil.
    attr_reader :server

    # @return [String] the type of this channel (currently either 'text' or 'voice')
    attr_reader :type

    # @return [Recipient, nil] the recipient of the private messages, or nil if this is not a PM channel
    attr_reader :recipient

    # @return [String] the channel's topic
    attr_reader :topic

    # @return [Integer] the bitrate (in bps) of the channel
    attr_reader :bitrate

    # @return [Integer] the amount of users that can be in the channel. `0` means it is unlimited.
    attr_reader :user_limit
    alias_method :limit, :user_limit

    # @return [Integer] the channel's position on the channel list
    attr_reader :position

    # This channel's permission overwrites, represented as a hash of role/user ID to an OpenStruct which has the
    # `allow` and `deny` properties which are {Permissions} objects respectively.
    # @return [Hash<Integer => OpenStruct>] the channel's permission overwrites
    attr_reader :permission_overwrites

    # @return [true, false] whether or not this channel is a PM channel.
    def private?
      @server.nil?
    end

    # @return [String] a string that will mention the channel as a clickable link on Discord.
    def mention
      "<##{@id}>"
    end

    # @!visibility private
    def initialize(data, bot, server = nil)
      @bot = bot

      # data is a sometimes a Hash and othertimes an array of Hashes, you only want the last one if it's an array
      data = data[-1] if data.is_a?(Array)

      @id = data['id'].to_i
      @type = data['type'] || TEXT_TYPE
      @topic = data['topic']
      @bitrate = data['bitrate']
      @user_limit = data['user_limit']
      @position = data['position']

      @is_private = data['is_private']
      if @is_private
        recipient_user = bot.ensure_user(data['recipient'])
        @recipient = Recipient.new(recipient_user, self, bot)
        @name = @recipient.username
      else
        @name = data['name']
        @server = if server
                    server
                  else
                    bot.server(data['guild_id'].to_i)
                  end
      end

      # Populate permission overwrites
      @permission_overwrites = {}
      return unless data['permission_overwrites']
      data['permission_overwrites'].each do |element|
        role_id = element['id'].to_i
        deny = Permissions.new(element['deny'])
        allow = Permissions.new(element['allow'])
        @permission_overwrites[role_id] = OpenStruct.new
        @permission_overwrites[role_id].deny = deny
        @permission_overwrites[role_id].allow = allow
      end
    end

    # @return [true, false] whether or not this channel is a text channel
    def text?
      @type == TEXT_TYPE
    end

    # @return [true, false] whether or not this channel is a voice channel
    def voice?
      @type == VOICE_TYPE
    end

    # Sends a message to this channel.
    # @param content [String] The content to send. Should not be longer than 2000 characters or it will result in an error.
    # @param tts [true, false] Whether or not this message should be sent using Discord text-to-speech.
    # @return [Message] the message that was sent.
    def send_message(content, tts = false)
      @bot.send_message(@id, content, tts, @server && @server.id)
    end

    # Sends a temporary message to this channel.
    # @param content [String] The content to send. Should not be longer than 2000 characters or it will result in an error.
    # @param timeout [Float] The amount of time in seconds after which the message sent will be deleted.
    # @param tts [true, false] Whether or not this message should be sent using Discord text-to-speech.
    def send_temporary_message(content, timeout, tts = false)
      @bot.send_temporary_message(@id, content, timeout, tts, @server && @server.id)
    end

    # Sends multiple messages to a channel
    # @param content [Array<String>] The messages to send.
    def send_multiple(content)
      content.each { |e| send_message(e) }
    end

    # Splits a message into chunks whose length is at most the Discord character limit, then sends them individually.
    # Useful for sending long messages, but be wary of rate limits!
    def split_send(content)
      send_multiple(Discordrb.split_message(content))
    end

    # Sends a file to this channel. If it is an image, it will be embedded.
    # @param file [File] The file to send. There's no clear size limit for this, you'll have to attempt it for yourself (most non-image files are fine, large images may fail to embed)
    # @param caption [string] The caption for the file.
    # @param tts [true, false] Whether or not this file's caption should be sent using Discord text-to-speech.
    def send_file(file, caption: nil, tts: false)
      @bot.send_file(@id, file, caption: caption, tts: tts)
    end

    # Permanently deletes this channel
    def delete
      API::Channel.delete(@bot.token, @id)
    end

    # Sets this channel's name. The name must be alphanumeric with dashes, unless this is a voice channel (then there are no limitations)
    # @param name [String] The new name.
    def name=(name)
      @name = name
      update_channel_data
    end

    # Sets this channel's topic.
    # @param topic [String] The new topic.
    def topic=(topic)
      raise 'Tried to set topic on voice channel' if voice?
      @topic = topic
      update_channel_data
    end

    # Sets this channel's bitrate.
    # @param bitrate [Integer] The new bitrate (in bps). Number has to be between 8000-96000 (128000 for VIP servers)
    def bitrate=(bitrate)
      raise 'Tried to set bitrate on text channel' if text?
      @bitrate = bitrate
      update_channel_data
    end

    # Sets this channel's user limit.
    # @param limit [Integer] The new user limit. `0` for unlimited, has to be a number between 0-99
    def user_limit=(limit)
      raise 'Tried to set user_limit on text channel' if text?
      @user_limit = limit
      update_channel_data
    end

    alias_method :limit=, :user_limit=

    # Sets this channel's position in the list.
    # @param position [Integer] The new position.
    def position=(position)
      @position = position
      update_channel_data
    end

    # Defines a permission overwrite for this channel that sets the specified thing to the specified allow and deny
    # permission sets, or change an existing one.
    # @param thing [User, Role] What to define an overwrite for.
    # @param allow [#bits, Permissions, Integer] The permission sets that should receive an `allow` override (i. e. a
    #   green checkmark on Discord)
    # @param deny [#bits, Permissions, Integer] The permission sets that should receive a `deny` override (i. e. a red
    #   cross on Discord)
    # @example Define a permission overwrite for a user that can then mention everyone and use TTS, but not create any invites
    #   allow = Discordrb::Permissions.new
    #   allow.can_mention_everyone = true
    #   allow.can_send_tts_messages = true
    #
    #   deny = Discordrb::Permissions.new
    #   deny.can_create_instant_invite = true
    #
    #   channel.define_overwrite(user, allow, deny)
    def define_overwrite(thing, allow, deny)
      allow_bits = allow.respond_to?(:bits) ? allow.bits : allow
      deny_bits = deny.respond_to?(:bits) ? deny.bits : deny

      # TODO: Be more flexible about what classes are allowed here
      if thing.is_a?(User) || thing.is_a?(Member) || thing.is_a?(Recipient)
        API::Channel.update_user_overrides(@bot.token, @id, thing.id, allow_bits, deny_bits)
      elsif thing.is_a? Role
        API::Channel.update_role_overrides(@bot.token, @id, thing.id, allow_bits, deny_bits)
      end
    end

    # Updates the cached data from another channel.
    # @note For internal use only
    # @!visibility private
    def update_from(other)
      @topic = other.topic
      @name = other.name
      @recipient = other.recipient
      @permission_overwrites = other.permission_overwrites
    end

    # The list of users currently in this channel. For a voice channel, it will return all the members currently
    # in that channel, for a text channel, it will return all online members that have permission to read it.
    # @return [Array<Member>] the users in this channel
    def users
      if @type == 'text'
        @server.online_members(include_idle: true).select { |u| u.can_read_messages? self }
      else
        @server.voice_states.map { |id, voice_state| @server.member(id) if !voice_state.voice_channel.nil? && voice_state.voice_channel.id == @id }.compact
      end
    end

    # Retrieves some of this channel's message history.
    # @param amount [Integer] How many messages to retrieve. This must be less than or equal to 100, if it is higher
    #   than 100 it will be treated as 100 on Discord's side.
    # @param before_id [Integer] The ID of the most recent message the retrieval should start at, or nil if it should
    #   start at the current message.
    # @param after_id [Integer] The ID of the oldest message the retrieval should start at, or nil if it should start
    #   as soon as possible with the specified amount.
    # @return [Array<Message>] the retrieved messages.
    def history(amount, before_id = nil, after_id = nil)
      logs = API::Channel.messages(@bot.token, @id, amount, before_id, after_id)
      JSON.parse(logs).map { |message| Message.new(message, @bot) }
    end

    # Returns a single message from this channel's history by ID.
    # @param message_id [Integer] The ID of the message to retrieve.
    # @return [Message] the retrieved message.
    def load_message(message_id)
      response = API::Channel.message(@bot.token, @id, message_id)
      return Message.new(JSON.parse(response), @bot)
    rescue RestClient::ResourceNotFound
      return nil
    end

    alias_method :message, :load_message

    # Requests all pinned messages of a channel.
    # @return [Array<Message>] the received messages.
    def pins
      msgs = API::Channel.pinned_messages(@bot.token, @id)
      JSON.parse(msgs).map { |msg| Message.new(msg, @bot) }
    end

    # Delete the last N messages on this channel.
    # @param amount [Integer] How many messages to delete. Must be a value between 2 and 100 (Discord limitation)
    # @raise [ArgumentError] if the amount of messages is not a value between 2 and 100
    def prune(amount)
      raise ArgumentError, 'Can only prune between 2 and 100 messages!' unless amount.between?(2, 100)

      messages = history(amount).map(&:id)
      API::Channel.bulk_delete_messages(@bot.token, @id, messages)
    end

    # Updates the cached permission overwrites
    # @note For internal use only
    # @!visibility private
    def update_overwrites(overwrites)
      @permission_overwrites = overwrites
    end

    # Add an {Await} for a message in this channel. This is identical in functionality to adding a
    # {Discordrb::Events::MessageEvent} await with the `in` attribute as this channel.
    # @see Bot#add_await
    def await(key, attributes = {}, &block)
      @bot.add_await(key, Discordrb::Events::MessageEvent, { in: @id }.merge(attributes), &block)
    end

    # Creates a new invite to this channel.
    # @param max_age [Integer] How many seconds this invite should last.
    # @param max_uses [Integer] How many times this invite should be able to be used.
    # @param temporary [true, false] Whether membership should be temporary (kicked after going offline).
    # @return [Invite] the created invite.
    def make_invite(max_age = 0, max_uses = 0, temporary = false)
      response = API::Channel.create_invite(@bot.token, @id, max_age, max_uses, temporary)
      Invite.new(JSON.parse(response), @bot)
    end

    # Starts typing, which displays the typing indicator on the client for five seconds.
    # If you want to keep typing you'll have to resend this every five seconds. (An abstraction
    # for this will eventually be coming)
    def start_typing
      API::Channel.start_typing(@bot.token, @id)
    end

    alias_method :send, :send_message
    alias_method :invite, :make_invite

    # The inspect method is overwritten to give more useful output
    def inspect
      "<Channel name=#{@name} id=#{@id} topic=\"#{@topic}\" type=#{@type} position=#{@position} server=#{@server}>"
    end

    private

    def update_channel_data
<<<<<<< HEAD
      API::Channel.update(@bot.token, @id, @name, @topic, @position)
=======
      API.update_channel(@bot.token, @id, @name, @topic, @position, @bitrate, @user_limit)
>>>>>>> 2a58c2c0
    end
  end

  # An attachment to a message
  class Attachment
    include IDObject

    # @return [Message] the message this attachment belongs to.
    attr_reader :message

    # @return [String] the CDN URL this attachment can be downloaded at.
    attr_reader :url

    # @return [String] the attachment's proxy URL - I'm not sure what exactly this does, but I think it has something to
    #   do with CDNs
    attr_reader :proxy_url

    # @return [String] the attachment's filename.
    attr_reader :filename

    # @return [Integer] the attachment's file size in bytes.
    attr_reader :size

    # @return [Integer, nil] the width of an image file, in pixels, or nil if the file is not an image.
    attr_reader :width

    # @return [Integer, nil] the height of an image file, in pixels, or nil if the file is not an image.
    attr_reader :height

    # @!visibility private
    def initialize(data, message, bot)
      @bot = bot
      @message = message

      @url = data['url']
      @proxy_url = data['proxy_url']
      @filename = data['filename']

      @size = data['size']

      @width = data['width']
      @height = data['height']
    end

    # @return [true, false] whether this file is an image file.
    def image?
      !(@width.nil? || @height.nil?)
    end
  end

  # A message on Discord that was sent to a text channel
  class Message
    include IDObject

    # @return [String] the content of this message.
    attr_reader :content

    # @return [Member] the user that sent this message.
    attr_reader :author

    # @return [Channel] the channel in which this message was sent.
    attr_reader :channel

    # @return [Time] the timestamp at which this message was sent.
    attr_reader :timestamp

    # @return [Array<User>] the users that were mentioned in this message.
    attr_reader :mentions

    # @return [Array<Role>] the roles that were mentioned in this message.
    attr_reader :role_mentions

    # @return [Array<Attachment>] the files attached to this message.
    attr_reader :attachments

    # @return [true, false] whether themesage is pinned or not.
    attr_reader :pinned

    alias_method :pinned?, :pinned
    alias_method :user, :author
    alias_method :text, :content
    alias_method :to_s, :content

    # @!visibility private
    def initialize(data, bot)
      @bot = bot
      @content = data['content']
      @channel = bot.channel(data['channel_id'].to_i)
      @pinned = data['pinned']

      @author = if data['author']
                  if @channel.private?
                    # Turn the message user into a recipient - we can't use the channel recipient
                    # directly because the bot may also send messages to the channel
                    Recipient.new(bot.user(data['author']['id'].to_i), @channel, bot)
                  else
                    member = @channel.server.member(data['author']['id'].to_i, false)
                    Discordrb::LOGGER.warn("Member with ID #{data['author']['id']} not cached even though it should be.") unless member
                    member
                  end
                end

      @timestamp = Time.parse(data['timestamp']) if data['timestamp']
      @id = data['id'].to_i

      @mentions = []

      data['mentions'].each do |element|
        @mentions << bot.ensure_user(element)
      end if data['mentions']

      @role_mentions = []

      # Role mentions can only happen on public servers so make sure we only parse them there
      unless @channel.private?
        data['mention_roles'].each do |element|
          @role_mentions << @channel.server.role(element.to_i)
        end if data['mention_roles']
      end

      @attachments = []
      @attachments = data['attachments'].map { |e| Attachment.new(e, self, @bot) } if data['attachments']
    end

    # Replies to this message with the specified content.
    # @see Channel#send_message
    def reply(content)
      @channel.send_message(content)
    end

    # Edits this message to have the specified content instead.
    # @param new_content [String] the new content the message should have.
    # @return [Message] the resulting message.
    def edit(new_content)
      response = API::Channel.edit_message(@bot.token, @channel.id, @id, new_content)
      Message.new(JSON.parse(response), @bot)
    end

    # Deletes this message.
    def delete
      API::Channel.delete_message(@bot.token, @channel.id, @id)
      nil
    end

    # Pins this message
    def pin
      API::Channel.pin_message(@bot.token, @channel.id, @id)
      @pinned = true
      nil
    end

    # Unpins this message
    def unpin
      API::Channel.unpin_message(@bot.token, @channel.id, @id)
      @pinned = false
      nil
    end

    # Add an {Await} for a message with the same user and channel.
    # @see Bot#add_await
    def await(key, attributes = {}, &block)
      @bot.add_await(key, Discordrb::Events::MessageEvent, { from: @author.id, in: @channel.id }.merge(attributes), &block)
    end

    # @return [true, false] whether this message was sent by the current {Bot}.
    def from_bot?
      @author && @author.current_bot?
    end

    # The inspect method is overwritten to give more useful output
    def inspect
      "<Message content=\"#{@content}\" id=#{@id} timestamp=#{@timestamp} author=#{@author} channel=#{@channel}>"
    end
  end

  # Basic attributes a server should have
  module ServerAttributes
    # @return [String] this server's name.
    attr_reader :name

    # @return [String] the hexadecimal ID used to identify this server's icon.
    attr_reader :icon_id

    # Utility function to get the URL for the icon image
    # @return [String] the URL to the icon image
    def icon_url
      return nil unless @icon_id
      API.icon_url(@id, @icon_id)
    end
  end

  # Integration Account
  class IntegrationAccount
    # @return [String] this accounts's name.
    attr_reader :name

    # @return [Integer] this account's ID.
    attr_reader :id

    def initialize(data)
      @name = data['name']
      @id = data['id'].to_i
    end
  end

  # Server integration
  class Integration
    include IDObject

    # @return [String] the integration name
    attr_reader :name

    # @return [Server] the server the integration is linked to
    attr_reader :server

    # @return [User] the user the integration is linked to
    attr_reader :user

    # @return [Role, nil] the role that this integration uses for "subscribers"
    attr_reader :role

    # @return [true, false] whether emoticons are enabled
    attr_reader :emoticon
    alias_method :emoticon?, :emoticon

    # @return [String] the integration type (Youtube, Twitch, etc.)
    attr_reader :type

    # @return [true, false] whether the integration is enabled
    attr_reader :enabled

    # @return [true, false] whether the integration is syncing
    attr_reader :syncing

    # @return [IntegrationAccount] the integration account information
    attr_reader :account

    # @return [Time] the time the integration was synced at
    attr_reader :synced_at

    # @return [Symbol] the behaviour of expiring subscribers (:remove = Remove User from role; :kick = Kick User from server)
    attr_reader :expire_behaviour
    alias_method :expire_behavior, :expire_behaviour

    # @return [Integer] the grace period before subscribers expire (in days)
    attr_reader :expire_grace_period

    def initialize(data, bot, server)
      @bot = bot

      @name = data['name']
      @server = server
      @id = data['id'].to_i
      @enabled = data['enabled']
      @syncing = data['syncing']
      @type = data['type']
      @account = IntegrationAccount.new(data['account'])
      @synced_at = Time.parse(data['synced_at'])
      @expire_behaviour = [:remove, :kick][data['expire_behavior']]
      @expire_grace_period = data['expire_grace_period']
      @user = @bot.ensure_user(data['user'])
      @role = server.role(data['role_id']) || nil
      @emoticon = data['enable_emoticons']
    end

    # The inspect method is overwritten to give more useful output
    def inspect
      "<Integration name=#{@name} id=#{@id} type=#{@type} enabled=#{@enabled}>"
    end
  end

  # A server on Discord
  class Server
    include IDObject
    include ServerAttributes

    # @return [String] the region the server is on (e. g. `amsterdam`).
    attr_reader :region

    # @return [Member] The server owner.
    attr_reader :owner

    # @return [Array<Channel>] an array of all the channels (text and voice) on this server.
    attr_reader :channels

    # @return [Array<Role>] an array of all the roles created on this server.
    attr_reader :roles

    # @return [true, false] whether or not this server is large (members > 100). If it is,
    # it means the members list may be inaccurate for a couple seconds after starting up the bot.
    attr_reader :large
    alias_method :large?, :large

    # @return [Array<Symbol>] the features of the server (eg. "INVITE_SPLASH")
    attr_reader :features

    # @return [Integer] the absolute number of members on this server, offline or not.
    attr_reader :member_count

    # @return [Symbol] the verification level of the server (:none = none, :low = 'Must have a verified email on their Discord account', :medium = 'Has to be registered with Discord for at least 5 minutes', :high = 'Has to be a member of this server for at least 10 minutes').
    attr_reader :verification_level

    # @return [Integer] the amount of time after which a voice user gets moved into the AFK channel, in seconds.
    attr_reader :afk_timeout

    # @return [Channel, nil] the AFK voice channel of this server, or nil if none is set
    attr_reader :afk_channel

    # @return [Hash<Integer => VoiceState>] the hash (user ID => voice state) of voice states of members on this server
    attr_reader :voice_states

    # @!visibility private
    def initialize(data, bot, exists = true)
      @bot = bot
      @owner_id = data['owner_id'].to_i
      @id = data['id'].to_i
      update_data(data)

      @large = data['large']
      @member_count = data['member_count']
      @verification_level = [:none, :low, :medium, :high][data['verification_level']]
      @splash_id = nil
      @embed = nil
      @features = data['features'].map { |element| element.downcase.to_sym }
      @members = {}
      @voice_states = {}

      process_roles(data['roles'])
      process_members(data['members'])
      process_presences(data['presences'])
      process_channels(data['channels'])
      process_voice_states(data['voice_states'])

      # Whether this server's members have been chunked (resolved using op 8 and GUILD_MEMBERS_CHUNK) yet
      @chunked = false
      @processed_chunk_members = 0

      # Only get the owner of the server actually exists (i. e. not for ServerDeleteEvent)
      @owner = member(@owner_id) if exists
    end

    # @return [Channel] The default channel on this server (usually called #general)
    def default_channel
      @bot.channel(@id)
    end

    alias_method :general_channel, :default_channel

    # Gets a role on this server based on its ID.
    # @param id [Integer] The role ID to look for.
    def role(id)
      @roles.find { |e| e.id == id }
    end

    # Gets a member on this server based on user ID
    # @param id [Integer] The user ID to look for
    # @param request [true, false] Whether the member should be requested from Discord if it's not cached
    def member(id, request = true)
      id = id.resolve_id
      return @members[id] if member_cached?(id)
      return nil unless request

      member = @bot.member(self, id)
      @members[id] = member
    rescue
      nil
    end

    # @return [Array<Member>] an array of all the members on this server.
    def members
      return @members.values if @chunked

      @bot.debug("Members for server #{@id} not chunked yet - initiating")
      @bot.request_chunks(@id)
      sleep 0.05 until @chunked
      @members.values
    end

    alias_method :users, :members

    # @return [Array<Integration>] an array of all the intergrations connected to this server.
    def integrations
      integration = JSON.parse(API.server_integrations(@bot.token, @id))
      integration.map { |element| Integration.new(element) }
    end

    # Cache @embed
    # @note For internal use only
    # @!visibility private
    def cache_embed
      @embed = JSON.parse(API.server(@bot.token, @id))['embed_enabled'] if @embed.nil?
    end

    # @return [true, false] whether or not the server has widget enabled
    def embed?
      cache_embed if @embed.nil?
      @embed
    end

    # @param include_idle [true, false] Whether to count idle members as online.
    # @param include_bots [true, false] Whether to include bot accounts in the count.
    # @return [Array<Member>] an array of online members on this server.
    def online_members(include_idle: false, include_bots: true)
      @members.values.select do |e|
        ((include_idle ? e.idle? : false) || e.online?) && (include_bots ? true : !e.bot_account?)
      end
    end

    alias_method :online_users, :online_members

    # @return [Array<Channel>] an array of text channels on this server
    def text_channels
      @channels.select(&:text?)
    end

    # @return [Array<Channel>] an array of voice channels on this server
    def voice_channels
      @channels.select(&:voice?)
    end

    # @return [String, nil] the widget URL to the server that displays the amount of online members in a
    #   stylish way. `nil` if the widget is not enabled.
    def widget_url
      cache_embed if @embed.nil?
      return nil unless @embed
      API.widget_url(@id)
    end

    # @param style [Symbol] The style the picture should have. Possible styles are:
    #   * `:banner1` creates a rectangular image with the server name, member count and icon, a "Powered by Discord" message on the bottom and an arrow on the right.
    #   * `:banner2` creates a less tall rectangular image that has the same information as `banner1`, but the Discord logo on the right - together with the arrow and separated by a diagonal separator.
    #   * `:banner3` creates an image similar in size to `banner1`, but it has the arrow in the bottom part, next to the Discord logo and with a "Chat now" text.
    #   * `:banner4` creates a tall, almost square, image that prominently features the Discord logo at the top and has a "Join my server" in a pill-style button on the bottom. The information about the server is in the same format as the other three `banner` styles.
    #   * `:shield` creates a very small, long rectangle, of the style you'd find at the top of GitHub `README.md` files. It features a small version of the Discord logo at the left and the member count at the right.
    # @return [String, nil] the widget banner URL to the server that displays the amount of online members,
    #   server icon and server name in a stylish way. `nil` if the widget is not enabled.
    def widget_banner_url(style)
      return nil unless @embed
      cache_embed if @embed.nil?
      API.widget_url(@id, style)
    end

    # @return [String] the hexadecimal ID used to identify this server's splash image for their VIP invite page.
    def splash_id
      @splash_id = JSON.parse(API.server(@bot.token, @id))['splash'] if @splash_id.nil?
      @splash_id
    end

    # @return [String, nil] the splash image URL for the server's VIP invite page.
    #   `nil` if there is no splash image.
    def splash_url
      splash_id if @splash_id.nil?
      return nil unless @splash_id
      API.splash_url(@id, @splash_id)
    end

    # Adds a role to the role cache
    # @note For internal use only
    # @!visibility private
    def add_role(role)
      @roles << role
    end

    # Removes a role from the role cache
    # @note For internal use only
    # @!visibility private
    def delete_role(role_id)
      @roles.reject! { |r| r.id == role_id }
      @members.each do |_, member|
        new_roles = member.roles.reject { |r| r.id == role_id }
        member.update_roles(new_roles)
      end
      @channels.each do |channel|
        overwrites = channel.permission_overwrites.reject { |id, _| id == role_id }
        channel.update_overwrites(overwrites)
      end
    end

    # Adds a member to the member cache.
    # @note For internal use only
    # @!visibility private
    def add_member(member)
      @members[member.id] = member
      @member_count += 1
    end

    # Removes a member from the member cache.
    # @note For internal use only
    # @!visibility private
    def delete_member(user_id)
      @members.delete(user_id)
      @member_count -= 1
    end

    # Checks whether a member is cached
    # @note For internal use only
    # @!visibility private
    def member_cached?(user_id)
      @members.include?(user_id)
    end

    # Adds a member to the cache
    # @note For internal use only
    # @!visibility private
    def cache_member(member)
      @members[member.id] = member
    end

    # Updates a member's voice state
    # @note For internal use only
    # @!visibility private
    def update_voice_state(data)
      user_id = data['user_id'].to_i

      if data['channel_id']
        unless @voice_states[user_id]
          # Create a new voice state for the user
          @voice_states[user_id] = VoiceState.new(user_id)
        end

        # Update the existing voice state (or the one we just created)
        channel = @channels_by_id[data['channel_id'].to_i]
        @voice_states[user_id].update(
          channel,
          data['mute'],
          data['deaf'],
          data['self_mute'],
          data['self_deaf']
        )
      else
        # The user is not in a voice channel anymore, so delete its voice state
        @voice_states.delete(user_id)
      end
    end

    # Creates a channel on this server with the given name.
    # @return [Channel] the created channel.
    def create_channel(name, type = 'text')
      response = API::Server.create_channel(@bot.token, @id, name, type)
      Channel.new(JSON.parse(response), @bot)
    end

    # Creates a role on this server which can then be modified. It will be initialized (on Discord's side)
    # with the regular role defaults the client uses, i. e. name is "new role", permissions are the default,
    # colour is the default etc.
    # @return [Role] the created role.
    def create_role
      response = API::Server.create_role(@bot.token, @id)
      role = Role.new(JSON.parse(response), @bot, self)
      @roles << role
      role
    end

    # @return [Array<User>] a list of banned users on this server.
    def bans
      users = JSON.parse(API::Server.bans(@bot.token, @id))
      users.map { |e| User.new(e['user'], @bot) }
    end

    # Bans a user from this server.
    # @param user [User, #resolve_id] The user to ban.
    # @param message_days [Integer] How many days worth of messages sent by the user should be deleted.
    def ban(user, message_days = 0)
      API::Server.ban_user(@bot.token, @id, user.resolve_id, message_days)
    end

    # Unbans a previously banned user from this server.
    # @param user [User, #resolve_id] The user to unban.
    def unban(user)
      API::Server.unban_user(@bot.token, @id, user.resolve_id)
    end

    # Kicks a user from this server.
    # @param user [User, #resolve_id] The user to kick.
    def kick(user)
      API::Server.remove_member(@bot.token, @id, user.resolve_id)
    end

    # Forcibly moves a user into a different voice channel. Only works if the bot has the permission needed.
    # @param user [User] The user to move.
    # @param channel [Channel] The voice channel to move into.
    def move(user, channel)
      API::Server.update_member(@bot.token, @id, user.id, channel_id: channel.id)
    end

    # Deletes this server. Be aware that this is permanent and impossible to undo, so be careful!
    def delete
      API::Server.delete(@bot.token, @id)
    end

    # Leave the server
    def leave
      API::User.leave_server(@bot.token, @id)
    end

    # Transfers server ownership to another user.
    # @param user [User] The user who should become the new owner.
    def owner=(user)
      API::Server.transfer_ownership(@bot.token, @id, user.id)
    end

    # Sets the server's name.
    # @param name [String] The new server name.
    def name=(name)
      update_server_data(name: name)
    end

    # Moves the server to another region. This will cause a voice interruption of at most a second.
    # @param region [String] The new region the server should be in.
    def region=(region)
      update_server_data(region: region.to_s)
    end

    # Sets the server's icon.
    # @param icon [String, #read] The new icon, in base64-encoded JPG format.
    def icon=(icon)
      if icon.respond_to? :read
        icon_string = 'data:image/jpg;base64,'
        icon_string += Base64.strict_encode64(icon.read)
        update_server_data(icon: icon_string)
      else
        update_server_data(icon: icon)
      end
    end

    # Sets the server's AFK channel.
    # @param afk_channel [Channel, nil] The new AFK channel, or `nil` if there should be none set.
    def afk_channel=(afk_channel)
      update_server_data(afk_channel_id: afk_channel.resolve_id)
    end

    # Sets the amount of time after which a user gets moved into the AFK channel.
    # @param afk_timeout [Integer] The AFK timeout, in seconds.
    def afk_timeout=(afk_timeout)
      update_server_data(afk_timeout: afk_timeout)
    end

    # Processes a GUILD_MEMBERS_CHUNK packet, specifically the members field
    # @note For internal use only
    # @!visibility private
    def process_chunk(members)
      process_members(members)
      @processed_chunk_members += members.length
      LOGGER.debug("Processed one chunk on server #{@id} - length #{members.length}")

      # Don't bother with the rest of the method if it's not truly the last packet
      return unless @processed_chunk_members == @member_count

      LOGGER.debug("Finished chunking server #{@id}")

      # Reset everything to normal
      @chunked = true
      @processed_chunk_members = 0
    end

    # Updates the cached data with new data
    # @note For internal use only
    # @!visibility private
    def update_data(new_data)
      @name = new_data[:name] || new_data['name'] || @name
      @region = new_data[:region] || new_data['region'] || @region
      @icon_id = new_data[:icon] || new_data['icon'] || @icon_id
      @afk_timeout = new_data[:afk_timeout] || new_data['afk_timeout'].to_i || @afk_timeout

      @afk_channel_id = new_data[:afk_channel_id] || new_data['afk_channel_id'].to_i || @afk_channel.id
      @afk_channel = @bot.channel(@afk_channel_id, self) if @afk_channel_id.nonzero? && (!@afk_channel || @afk_channel_id != @afk_channel.id)
    end

    # The inspect method is overwritten to give more useful output
    def inspect
      "<Server name=#{@name} id=#{@id} large=#{@large} region=#{@region} owner=#{@owner} afk_channel_id=#{@afk_channel_id} afk_timeout=#{@afk_timeout}>"
    end

    private

    def update_server_data(new_data)
      API::Server.update(@bot.token, @id,
                         new_data[:name] || @name,
                         new_data[:region] || @region,
                         new_data[:icon_id] || @icon_id,
                         new_data[:afk_channel_id] || @afk_channel_id,
                         new_data[:afk_timeout] || @afk_timeout)
      update_data(new_data)
    end

    def process_roles(roles)
      # Create roles
      @roles = []
      @roles_by_id = {}

      return unless roles
      roles.each do |element|
        role = Role.new(element, @bot, self)
        @roles << role
        @roles_by_id[role.id] = role
      end
    end

    def process_members(members)
      return unless members
      members.each do |element|
        member = Member.new(element, self, @bot)
        @members[member.id] = member
      end
    end

    def process_presences(presences)
      # Update user statuses with presence info
      return unless presences
      presences.each do |element|
        next unless element['user']
        user_id = element['user']['id'].to_i
        user = @members[user_id]
        if user
          user.status = element['status'].to_sym
          user.game = element['game'] ? element['game']['name'] : nil
        end
      end
    end

    def process_channels(channels)
      @channels = []
      @channels_by_id = {}

      return unless channels
      channels.each do |element|
        channel = @bot.ensure_channel(element, self)
        @channels << channel
        @channels_by_id[channel.id] = channel
      end
    end

    def process_voice_states(voice_states)
      return unless voice_states
      voice_states.each do |element|
        update_voice_state(element)
      end
    end
  end

  # A colour (red, green and blue values). Used for role colours. If you prefer the American spelling, the alias
  # {ColorRGB} is also available.
  class ColourRGB
    # @return [Integer] the red part of this colour (0-255).
    attr_reader :red

    # @return [Integer] the green part of this colour (0-255).
    attr_reader :green

    # @return [Integer] the blue part of this colour (0-255).
    attr_reader :blue

    # @return [Integer] the colour's RGB values combined into one integer.
    attr_reader :combined

    # Make a new colour from the combined value.
    # @param combined [Integer] The colour's RGB values combined into one integer
    def initialize(combined)
      @combined = combined
      @red = (combined >> 16) & 0xFF
      @green = (combined >> 8) & 0xFF
      @blue = combined & 0xFF
    end
  end

  # Alias for the class {ColourRGB}
  ColorRGB = ColourRGB
end<|MERGE_RESOLUTION|>--- conflicted
+++ resolved
@@ -121,12 +121,7 @@
     # Utility function to get a user's avatar URL.
     # @return [String] the URL to the avatar image.
     def avatar_url
-<<<<<<< HEAD
       API::User.avatar_url(@id, @avatar_id)
-=======
-      return nil unless @avatar_id
-      API.avatar_url(@id, @avatar_id)
->>>>>>> 2a58c2c0
     end
   end
 
@@ -1247,11 +1242,7 @@
     private
 
     def update_channel_data
-<<<<<<< HEAD
-      API::Channel.update(@bot.token, @id, @name, @topic, @position)
-=======
       API.update_channel(@bot.token, @id, @name, @topic, @position, @bitrate, @user_limit)
->>>>>>> 2a58c2c0
     end
   end
 
